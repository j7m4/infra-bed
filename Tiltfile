--- conflicted
+++ resolved
@@ -130,16 +130,7 @@
 
 # MySQL helper commands
 local_resource('mysql-status',
-<<<<<<< HEAD
-  cmd='for i in 0 1 2; do 
-    echo "=== my-mysql-cluster-$i ==="; 
-    kubectl exec -n db -c mysql my-mysql-cluster-$i -- \
-            mysql -u root -pmysql-root-password \
-                  -e "SHOW VARIABLES LIKE \'hostname\'; SHOW STATUS LIKE \'Uptime\';" 2>/dev/null || echo "Not ready";
-  done',
-=======
   cmd='./scripts/mysql-status.sh',
->>>>>>> 98983285
   labels=['mysql-ops'],
   resource_deps=['mysql-cluster-deploy']
 )
